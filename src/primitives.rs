--- conflicted
+++ resolved
@@ -5,12 +5,8 @@
 };
 
 use bytemuck::{NoUninit, Pod, Zeroable};
-<<<<<<< HEAD
-use glam::{vec2, vec3, Vec2, Vec3, Vec4};
+use glam::{mat2, vec2, vec3, Vec2, Vec3, Vec4};
 use log::warn;
-=======
-use glam::{mat2, vec2, vec3, Mat2, Vec2, Vec3, Vec4};
->>>>>>> 146b1d0f
 
 // use crate::ASSETS_DIR;
 const RESOURCE_PATH: &str = concat!(env!("CARGO_MANIFEST_DIR"), "/resources");
