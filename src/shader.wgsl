--- conflicted
+++ resolved
@@ -82,50 +82,20 @@
     var light_color = vec3<f32>(0.0, 0.0, 0.0);
     light_color += material.ambient.xyz * 0.05 * material.ambient.w;
 
-<<<<<<< HEAD
     let coef = (textureSample(normal_texture, normal_sampler, texcoord).xyz * 2 - 1);
-    let normal = (normalize(in.normal) * f32(((~(enable_bit & 2)) >> 1) & 1)) + (normalize(coef.x * normalize(in.tangent) + coef.y * normalize(in.bitangent) + coef.z * in.normal) * f32((enable_bit & 2) >> 1));
+    let raw_normal = (normalize(in.normal) * f32(((~(enable_bit & 2)) >> 1) & 1)) + (normalize(coef.x * normalize(in.tangent) + coef.y * normalize(in.bitangent) + coef.z * in.normal) * f32((enable_bit & 2) >> 1));
+    let view_dir = normalize(camera.view_position.xyz - in.world_position);
+    let nDotV = dot(view_dir, raw_normal);
+    let normal = f32(i32(nDotV < 1e-6) * -2 + 1 ) * raw_normal;
 
     let direction = normalize(light.position - in.world_position);
     let nDotL = max(dot(direction, normal), 0.0);
     light_color += material.diffuse.xyz * 0.7 * nDotL * material.diffuse.w;
 
-    let view_dir = normalize(camera.view_position.xyz - in.world_position);
     let half_dir = normalize(view_dir + light.position);
     let strength = pow(max(dot(in.normal, half_dir), 0.0), material.shininess);
-    light_color += material.specular.xyz * strength * 1.0 * material.specular.w;
+    light_color += material.specular.xyz * strength * 1.0 * material.specular.w * f32(i32(nDotV > 1e-6));
 
     let pred = (material.ambient.xyz - vec3<f32>(1e-5)) + (material.diffuse.xyz - vec3<f32>(1e-5)) + (material.specular.xyz - vec3<f32>(1e-5));
     return vec4<f32>((light_color + f32((pred.x + pred.y + pred.z) <= 0)) * color, 1.0);
-=======
-    var normal = normalize(in.normal);
-    if (enable_bit & 2) == 2 {
-            let coef = normalize(textureSample(normal_texture, normal_sampler, texcoord).xyz * 2 - 1);
-            normal = normalize(coef.x * normalize(in.tangent) + coef.y * normalize(in.bitangent) + coef.z * in.normal);
-    }
-
-    let light_dir = normalize(light.position - in.world_position);
-    let view_dir = normalize(camera.view_position.xyz - in.world_position);
-    //let direction = normalize( camera.view_position.xyz - in.world_position);
-
-    var nDotV = dot(view_dir, normal);
-    if( nDotV < 1e-6){
-        normal = normal * ( -1.0);
-        nDotV *= -1.0;
-    }
-    let nDotL = dot(light_dir, normal);
-    if( nDotL > 0.0){
-        if material.diffuse.w > 0.0 {
-            light_color += material.diffuse.xyz * 0.7 * nDotL;
-        }
-        if material.specular.w > 0.0 {
-            let half_dir = normalize(view_dir + light_dir);
-            let strength = pow(max(dot( normal, half_dir), 0.0), material.shininess);
-            //let strength = pow(( nDotV + nDotL) / length( view_dir + light_dir), material.shininess);
-            light_color += material.specular.xyz * strength * 1.0;
-        }
-    }
-
-    return vec4<f32>(light_color * color, 1.0);
->>>>>>> 146b1d0f
 }